name: build

on:
  push:
    branches: [ main ]
  pull_request:
    branches: [ main ]

jobs:
  build:

    strategy:
      fail-fast: false

    runs-on: self-hosted

    steps:
    - uses: actions/checkout@v4

    - name: Build
      run: |
<<<<<<< HEAD
        printenv
        pwd
        whoami
=======
        pwd
        printenv
        whoami
        
>>>>>>> bc212c36
        module load BuildEnv/gcc-12.2.0.lua;
        mkdir build;
        cd build;
        cmake -DCMAKE_CXX_FLAGS=" --coverage -fno-inline -fno-inline-small-functions -fno-default-inline -fprofile-arcs -ftest-coverage " .. ;
        make -j 4;
        # TODO add build statge for project

    - name: Test
      run: |
        module load BuildEnv/gcc-12.2.0.lua;
        cd build;
        ctest -j1;
        # TODO: add project specific tests
    - name: Run coverage
      run: |
        module load BuildEnv/gcc-12.2.0.lua;
        cd build;
        lcov --capture --directory . --output-file coverage.info;
        lcov --remove coverage.info '/usr/*' --output-file coverage.info
        lcov --remove coverage.info '/opt/ohpc/pub/compiler/*' --output-file coverage.info
        lcov --remove coverage.info '*_deps*' --output-file coverage.info
        lcov --remove coverage.info '*libs*' --output-file coverage.info
        lcov --list coverage.info
    - name: Upload coverage reports to Codecov
      uses: codecov/codecov-action@v3
      env:
        CODECOV_TOKEN: ${{ secrets.CODECOV_TOKEN }}<|MERGE_RESOLUTION|>--- conflicted
+++ resolved
@@ -19,16 +19,6 @@
 
     - name: Build
       run: |
-<<<<<<< HEAD
-        printenv
-        pwd
-        whoami
-=======
-        pwd
-        printenv
-        whoami
-        
->>>>>>> bc212c36
         module load BuildEnv/gcc-12.2.0.lua;
         mkdir build;
         cd build;
